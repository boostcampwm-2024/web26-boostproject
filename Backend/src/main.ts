--- conflicted
+++ resolved
@@ -15,18 +15,11 @@
   app.use(cookieParser()); // cookie-parser 미들웨어 사용
   app.enableCors({
     // CORS 설정
-<<<<<<< HEAD
     origin: configService.get<string>('CORS').split(',') || '*',
-    // credentials: true,
-    methods: ['GET', 'POST', 'PUT', 'DELETE', 'OPTIONS'],
-    allowedHeaders: ['Content-Type', 'Authorization'],
-=======
-    origin: configService.get<string>('CORS') || '*',
     credentials: true,
     methods: ['GET', 'POST', 'PUT', 'DELETE', 'OPTIONS'],
     allowedHeaders: ['Content-Type', 'Authorization'],
     exposedHeaders: ['Authorization'],
->>>>>>> 15f24a8f
   });
 
   await app.listen(port);
