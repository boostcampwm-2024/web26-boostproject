--- conflicted
+++ resolved
@@ -1,4 +1,3 @@
-<<<<<<< HEAD
 import { LiveEntity } from '../../lives/entity/live.entity';
 import {
   Entity,
@@ -9,9 +8,6 @@
   DeleteDateColumn,
   OneToMany,
 } from 'typeorm';
-=======
-import { Entity, PrimaryGeneratedColumn, Column, CreateDateColumn, UpdateDateColumn, DeleteDateColumn } from 'typeorm';
->>>>>>> afda8c5f
 
 @Entity('categories')
 export class CategoryEntity {
@@ -31,12 +27,8 @@
   updatedAt: Date;
 
   @DeleteDateColumn({ name: 'deleted_at', nullable: true })
-<<<<<<< HEAD
   deletedAt: Date | null;
 
   @OneToMany(() => LiveEntity, live => live.category)
   lives: LiveEntity[];
-=======
-  deletedAt: Date;
->>>>>>> afda8c5f
 }