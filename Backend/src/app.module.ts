--- conflicted
+++ resolved
@@ -9,12 +9,9 @@
 import { TypeOrmModule } from '@nestjs/typeorm';
 import { typeOrmConfig } from './config/typeorm.config';
 import { LivesModule } from './lives/lives.module';
-<<<<<<< HEAD
 import { ChatsModule } from './chats/chats.module';
-=======
 import { UserEntity } from './users/entity/user.entity';
 import { LiveEntity } from './lives/entity/live.entity';
->>>>>>> 15f24a8f
 import sqliteConfig from './config/sqlite.config';
 import mysqlConfig from './config/mysql.config';
 
@@ -27,15 +24,7 @@
     TypeOrmModule.forRootAsync({
       imports: [ConfigModule],
       inject: [ConfigService],
-<<<<<<< HEAD
       useFactory: async (configService: ConfigService) => typeOrmConfig(configService),
-=======
-      useFactory: async (configService: ConfigService) => ({
-        ...(await typeOrmConfig(configService)),
-        entities: [UserEntity, LiveEntity], // 엔티티 명시적 추가
-        autoLoadEntities: true, // 자동 엔티티 로드 활성화
-      }),
->>>>>>> 15f24a8f
     }),
     AuthModule,
     UsersModule,
