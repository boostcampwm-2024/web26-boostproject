--- conflicted
+++ resolved
@@ -50,7 +50,6 @@
   };
 
   return (
-<<<<<<< HEAD
     <div
       className="relative mb-4 block min-w-60 cursor-pointer"
       aria-label={`${streamerName}의 ${title} 스트림으로 이동`}
@@ -66,24 +65,6 @@
           </div>
         )}
       </div>
-=======
-    <div className="relative mb-4 min-w-60">
-      <Link
-        to={`/live/${id}`}
-        aria-label={`${streamerName}의 ${title} 스트림으로 이동`}
-        onMouseEnter={handleMouseEnter}
-        onMouseLeave={handleMouseLeave}
-      >
-        <div className="relative aspect-video">
-          <ChannelThumbnail title={title} thumbnailUrl={thumbnailUrl} viewers={viewers} />
-          {showPreview && (
-            <div className="absolute inset-0 overflow-hidden rounded-xl">
-              <HoverPreviewPlayer channelId={id} />
-            </div>
-          )}
-        </div>
-      </Link>
->>>>>>> 8a19ab35
       <ChannelInfo
         id={id}
         title={title}
