import { LuHeart, LuHeartOff } from 'react-icons/lu';
import { FaHeart } from 'react-icons/fa';
<<<<<<< HEAD
import useStore from '@store/useStore';
=======
import useFollowStore from '@store/useFollowStore.ts';
>>>>>>> a675b667
import { useState } from 'react';

interface FollowButtonProps {
  channelId: string;
}

export default function FollowButton({ channelId }: FollowButtonProps) {
  const { followingChannels, followChannel, unfollowChannel } = useFollowStore();
  const isFollowing = followingChannels.includes(channelId);
  const [isHovered, setIsHovered] = useState(false);

  const handleClick = () => {
    if (isFollowing) {
      unfollowChannel(channelId);
    } else {
      followChannel(channelId);
    }
  };

  return (
    <div className="relative">
      {isFollowing && isHovered && (
        <div className="absolute left-4 top-full mt-2 rounded-md bg-lico-gray-3 px-3 py-1.5 font-medium text-xs text-lico-gray-1">
          언팔로우
        </div>
      )}
      <button
        type="button"
        onClick={handleClick}
        onMouseEnter={() => setIsHovered(true)}
        onMouseLeave={() => setIsHovered(false)}
        className={`flex h-9 items-center gap-2 rounded px-4 font-bold text-base transition-colors ${
          isFollowing
            ? 'bg-lico-gray-3 text-lico-gray-1 hover:bg-lico-gray-2'
            : 'bg-lico-orange-2 text-lico-gray-5 hover:bg-lico-orange-1'
        }`}
      >
        {isFollowing ? (
          isHovered ? (
            <LuHeartOff className="h-5 w-5" />
          ) : (
            <FaHeart className="h-5 w-5" />
          )
        ) : (
          <LuHeart className="h-5 w-5" />
        )}
        {isFollowing ? '팔로잉' : '팔로우'}
      </button>
    </div>
  );
}<|MERGE_RESOLUTION|>--- conflicted
+++ resolved
@@ -1,10 +1,6 @@
 import { LuHeart, LuHeartOff } from 'react-icons/lu';
 import { FaHeart } from 'react-icons/fa';
-<<<<<<< HEAD
-import useStore from '@store/useStore';
-=======
 import useFollowStore from '@store/useFollowStore.ts';
->>>>>>> a675b667
 import { useState } from 'react';
 
 interface FollowButtonProps {
