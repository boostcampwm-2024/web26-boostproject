--- conflicted
+++ resolved
@@ -39,13 +39,9 @@
   const setMediaStream = useStudioStore(state => state.setMediaStream);
   const setIsStreaming = useStudioStore(state => state.setIsStreaming);
 
-<<<<<<< HEAD
-  const { data: liveDetail, isLoading, error } = useLiveDetail(channelId!);
-  const { data: liveStatus } = useLiveStatus(channelId!);
-=======
+
   const { data: liveDetail, isLoading, error: detailError } = useLiveDetail(channelId!);
   const { data: liveStatus, error: statusError } = useLiveStatus(channelId!);
->>>>>>> 76e31c6b
   const { data: streamKey } = useStreamingKey();
   const { mutateAsync: finishLive } = useFinishLive();
 
