--- conflicted
+++ resolved
@@ -1,21 +1,3 @@
-<<<<<<< HEAD
-import VideoPlayer from '@components/VideoPlayer';
-import {
-  LuSearch,
-  LuPlay,
-  LuCamera,
-  LuMonitor,
-  LuCopy,
-  LuEye,
-  LuEyeOff,
-  LuImage,
-  LuType,
-  LuPencil,
-  LuSparkles,
-} from 'react-icons/lu';
-import { useState } from 'react';
-import ChatWindow from '@components/chat/ChatWindow';
-=======
 import { useState } from 'react';
 import useLayoutStore from '@store/useLayoutStore';
 import VideoPlayer from '@components/VideoPlayer';
@@ -24,7 +6,6 @@
 import StreamInfo from '@pages/StudioPage/StreamInfo';
 import ChatWindow from '@components/chat/ChatWindow';
 import ChatOpenButton from '@components/common/Buttons/ChatOpenButton';
->>>>>>> a675b667
 
 type StreamType = 'OBS' | 'WebOBS';
 
@@ -87,122 +68,6 @@
               <StreamSettings showStreamKey={showStreamKey} setShowStreamKey={setShowStreamKey} />
             </div>
           ) : (
-<<<<<<< HEAD
-            <>
-              <div className="mt-4 flex items-center gap-4">
-                <div className="flex flex-wrap gap-2">
-                  <button
-                    type="button"
-                    onClick={() => setScreenEnabled(!screenEnabled)}
-                    className={`flex items-center gap-1.5 rounded px-2.5 py-1.5 font-medium text-sm transition-colors ${
-                      screenEnabled
-                        ? 'bg-lico-orange-2 text-lico-gray-5'
-                        : 'bg-lico-gray-4 text-lico-gray-1 hover:text-lico-orange-2'
-                    }`}
-                  >
-                    <LuMonitor className="h-4 w-4" />
-                    화면 공유
-                  </button>
-                  <button
-                    type="button"
-                    onClick={() => setWebcamEnabled(!webcamEnabled)}
-                    className={`flex items-center gap-1.5 rounded px-2.5 py-1.5 font-medium text-sm transition-colors ${
-                      webcamEnabled
-                        ? 'bg-lico-orange-2 text-lico-gray-5'
-                        : 'bg-lico-gray-4 text-lico-gray-1 hover:text-lico-orange-2'
-                    }`}
-                  >
-                    <LuCamera className="h-4 w-4" />
-                    웹캠
-                  </button>
-                  <button
-                    type="button"
-                    onClick={() => setImageEnabled(!imageEnabled)}
-                    className={`flex items-center gap-1.5 rounded px-2.5 py-1.5 font-medium text-sm transition-colors ${
-                      imageEnabled
-                        ? 'bg-lico-orange-2 text-lico-gray-5'
-                        : 'bg-lico-gray-4 text-lico-gray-1 hover:text-lico-orange-2'
-                    }`}
-                  >
-                    <LuImage className="h-4 w-4" />
-                    이미지
-                  </button>
-                  <button
-                    type="button"
-                    onClick={() => setTextEnabled(!textEnabled)}
-                    className={`flex items-center gap-1.5 rounded px-2.5 py-1.5 font-medium text-sm transition-colors ${
-                      textEnabled
-                        ? 'bg-lico-orange-2 text-lico-gray-5'
-                        : 'bg-lico-gray-4 text-lico-gray-1 hover:text-lico-orange-2'
-                    }`}
-                  >
-                    <LuType className="h-4 w-4" />
-                    텍스트
-                  </button>
-                  <button
-                    type="button"
-                    onClick={() => setDrawEnabled(!drawEnabled)}
-                    className={`flex items-center gap-1.5 rounded px-2.5 py-1.5 font-medium text-sm transition-colors ${
-                      drawEnabled
-                        ? 'bg-lico-orange-2 text-lico-gray-5'
-                        : 'bg-lico-gray-4 text-lico-gray-1 hover:text-lico-orange-2'
-                    }`}
-                  >
-                    <LuPencil className="h-4 w-4" />
-                    그리기
-                  </button>
-                  <button
-                    type="button"
-                    onClick={() => setArEnabled(!arEnabled)}
-                    className={`flex items-center gap-1.5 rounded px-2.5 py-1.5 font-medium text-sm transition-colors ${
-                      arEnabled
-                        ? 'bg-lico-orange-2 text-lico-gray-5'
-                        : 'bg-lico-gray-4 text-lico-gray-1 hover:text-lico-orange-2'
-                    }`}
-                  >
-                    <LuSparkles className="h-4 w-4" />
-                    AR
-                  </button>
-                </div>
-              </div>
-              <button
-                type="button"
-                className="mt-6 flex w-full items-center justify-center gap-2 rounded bg-lico-orange-2 px-4 py-2.5 font-bold text-lico-gray-5 transition-colors hover:bg-lico-orange-1"
-              >
-                <LuPlay className="h-5 w-5" />
-                방송 시작하기
-              </button>
-            </>
-          )}
-        </div>
-      </div>
-
-      <div className="w-96 bg-lico-gray-4 p-6">
-        <form className="flex flex-col gap-6">
-          <div>
-            <label className="mb-2 block font-bold text-lico-gray-1">방송 제목</label>
-            <input
-              type="text"
-              className="w-full rounded bg-lico-gray-5 p-2 font-medium text-lico-gray-1 outline-none focus:ring-2 focus:ring-lico-orange-2"
-            />
-          </div>
-
-          <div>
-            <label className="mb-2 block font-bold text-lico-gray-1">방송 설명</label>
-            <textarea className="h-24 w-full resize-none overflow-y-auto rounded bg-lico-gray-5 p-2 font-medium text-lico-gray-1 outline-none focus:ring-2 focus:ring-lico-orange-2" />
-          </div>
-
-          <div>
-            <label className="mb-2 block font-bold text-lico-gray-1">카테고리</label>
-            <div className="relative">
-              <div className="pointer-events-none absolute inset-y-0 left-0 flex items-center pl-3">
-                <LuSearch className="h-4 w-4 text-lico-gray-2" />
-              </div>
-              <input
-                type="text"
-                className="w-full rounded bg-lico-gray-5 py-2 pl-9 pr-2 font-medium text-sm text-lico-gray-1 outline-none focus:ring-2 focus:ring-lico-orange-2"
-                placeholder="카테고리 검색"
-=======
             <div id="webobs-panel" role="tabpanel">
               <WebStreamControls
                 screenEnabled={screenEnabled}
@@ -217,7 +82,6 @@
                 setDrawEnabled={setDrawEnabled}
                 arEnabled={arEnabled}
                 setArEnabled={setArEnabled}
->>>>>>> a675b667
               />
             </div>
           )}
