--- conflicted
+++ resolved
@@ -67,11 +67,9 @@
     <div className="flex h-screen">
       <div className="flex-1">
         <div className="scrollbar-hide flex h-full flex-col overflow-y-auto">
-<<<<<<< HEAD
+
           <VideoPlayer streamUrl="https://objectstorage.ap-chuncheon-1.oraclecloud.com/n/axroqqceafgq/b/lico/o/SK1234567891.m3u8" />
-=======
-          <VideoPlayer streamUrl={liveDetail.streamingKey ? `${liveDetail.streamingKey}` : ''} />
->>>>>>> a58deb2a
+
           <LiveInfo channelId={id} />
           <StreamerInfo />
         </div>
