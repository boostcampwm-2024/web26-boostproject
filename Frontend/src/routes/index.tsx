import { Routes, Route } from 'react-router-dom';
import Layout from '@layouts/Layout';
import HomePage from '@pages/HomePage';
import FollowingPage from '@pages/FollowingPage';
import CategoryPage from '@pages/CategoryPage';
import CategoryDetailPage from '@pages/CategoryPage/CategoryDetailPage';
import LivePage from '@pages/LivePage';
import LivesPage from '@pages/LivesPage';
import StudioPage from '@pages/StudioPage';
import LoginPage from '@pages/LoginPage';
import MyPage from '@pages/MyPage';
import LoginCallback from '@pages/LoginPage/LoginCallback';
import ChatPopupPage from '@pages/ChatPopupPage';
<<<<<<< HEAD
import { ProtectedRoute, AuthRoute } from './ProtectedRoute';
=======
import NotFound from '@components/error/NotFound';
import ProtectedRoute from './ProtectedRoute';
>>>>>>> 8a19ab35

export default function AppRoutes() {
  return (
    <Routes>
      <Route path="/auth/:provider/callback" element={<LoginCallback />} />

      <Route path="/chat-popup" element={<ChatPopupPage />} />

      <Route element={<Layout />}>
        <Route path="/" element={<HomePage />} />
        <Route path="/category" element={<CategoryPage />} />
        <Route path="/category/:categoryId" element={<CategoryDetailPage />} />
        <Route path="/live/:id" element={<LivePage />} />
        <Route path="/lives" element={<LivesPage />} />
<<<<<<< HEAD
        <Route
          path="/login"
          element={
            <AuthRoute>
              <LoginPage />
            </AuthRoute>
          }
        />
=======
        <Route path="/login" element={<LoginPage />} />
        <Route path="*" element={<NotFound />} />
>>>>>>> 8a19ab35

        <Route
          path="/following"
          element={
            <ProtectedRoute>
              <FollowingPage />
            </ProtectedRoute>
          }
        />
        <Route
          path="/studio/:channelId"
          element={
            <ProtectedRoute>
              <StudioPage />
            </ProtectedRoute>
          }
        />
        <Route
          path="/mypage/:userId"
          element={
            <ProtectedRoute>
              <MyPage />
            </ProtectedRoute>
          }
        />
      </Route>
    </Routes>
  );
}<|MERGE_RESOLUTION|>--- conflicted
+++ resolved
@@ -11,12 +11,8 @@
 import MyPage from '@pages/MyPage';
 import LoginCallback from '@pages/LoginPage/LoginCallback';
 import ChatPopupPage from '@pages/ChatPopupPage';
-<<<<<<< HEAD
 import { ProtectedRoute, AuthRoute } from './ProtectedRoute';
-=======
 import NotFound from '@components/error/NotFound';
-import ProtectedRoute from './ProtectedRoute';
->>>>>>> 8a19ab35
 
 export default function AppRoutes() {
   return (
@@ -31,7 +27,6 @@
         <Route path="/category/:categoryId" element={<CategoryDetailPage />} />
         <Route path="/live/:id" element={<LivePage />} />
         <Route path="/lives" element={<LivesPage />} />
-<<<<<<< HEAD
         <Route
           path="/login"
           element={
@@ -40,10 +35,7 @@
             </AuthRoute>
           }
         />
-=======
-        <Route path="/login" element={<LoginPage />} />
         <Route path="*" element={<NotFound />} />
->>>>>>> 8a19ab35
 
         <Route
           path="/following"
